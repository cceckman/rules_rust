--- conflicted
+++ resolved
@@ -125,11 +125,6 @@
     visibility = ["//visibility:public"],
 )
 
-<<<<<<< HEAD
-sh_binary(
-    name = "rustfmt",
-    srcs = [":rustfmt_bin"],
-=======
 filegroup(
     name = "cargo",
     srcs = ["cargo/bin/cargo"],
@@ -139,7 +134,6 @@
 filegroup(
     name = "rustdoc",
     srcs = ["rustc/bin/rustdoc"],
->>>>>>> a023ef88
     visibility = ["//visibility:public"],
 )
 """.format(
@@ -188,7 +182,6 @@
 
     return """
 rust_toolchain(
-<<<<<<< HEAD
     name = "{toolchain_name}_impl",
     rust_doc = "@{workspace_name}//:rustdoc",
     rust_lib = "@{workspace_name}//:rust_lib-{target_triple}",
@@ -201,14 +194,6 @@
     default_edition = "{default_edition}",
     exec_triple = "{exec_triple}",
     target_triple = "{target_triple}",
-=======
-    name = "rust-linux-x86_64_impl",
-    rust_doc = "@rust_linux_x86_64//:rustdoc",
-    rust_lib = ["@rust_linux_x86_64//:rust_lib"],
-    cargo = "@rust_linux_x86_64//:cargo",
-    rustc = "@rust_linux_x86_64//:rustc",
-    rustc_lib = ["@rust_linux_x86_64//:rustc_lib"],
->>>>>>> a023ef88
     visibility = ["//visibility:public"],
 )
 """.format(
@@ -449,7 +434,6 @@
                          parent workspace.
 """
 
-<<<<<<< HEAD
 rust_toolchain_repository_proxy = repository_rule(
     attrs = {
         "parent_workspace_name": attr.string(mandatory = True),
@@ -504,31 +488,4 @@
 
     # Register toolchains
     native.register_toolchains(*all_toolchain_names)
-    native.register_toolchains("@io_bazel_rules_rust//rust/private/dummy_cc_toolchain:dummy_cc_wasm32_toolchain")
-=======
-# Eventually with better toolchain hosting options we could load only one of these, not both.
-def rust_repositories():
-  native.new_http_archive(
-      name = "rust_linux_x86_64",
-      url = "https://static.rust-lang.org/dist/rust-1.22.1-x86_64-unknown-linux-gnu.tar.gz",
-      strip_prefix = "rust-1.22.1-x86_64-unknown-linux-gnu",
-      build_file_content = RUST_LINUX_BUILD_FILE,
-  )
-
-  native.new_http_archive(
-      name = "rust_darwin_x86_64",
-      url = "https://static.rust-lang.org/dist/rust-1.22.1-x86_64-apple-darwin.tar.gz",
-      strip_prefix = "rust-1.22.1-x86_64-apple-darwin",
-      build_file_content = RUST_DARWIN_BUILD_FILE,
-  )
-
-  native.new_local_repository(
-      name = "rust_default_toolchains",
-      path = ".",
-      build_file_content = DEFAULT_TOOLCHAINS)
-
-  # Register toolchains
-  native.register_toolchains(
-      "@rust_default_toolchains//:rust-linux-x86_64",
-      "@rust_default_toolchains//:rust-darwin-x86_64")
->>>>>>> a023ef88
+    native.register_toolchains("@io_bazel_rules_rust//rust/private/dummy_cc_toolchain:dummy_cc_wasm32_toolchain")